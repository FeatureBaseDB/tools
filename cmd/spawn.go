--- conflicted
+++ resolved
@@ -41,10 +41,7 @@
 	flags := spawnCmd.Flags()
 	flags.BoolVar(&spawn.HumanReadable, "human", true, "Make output human friendly.")
 	flags.StringVar(&spawn.Output, "output", "stdout", "(stdout | s3). Write JSON results to stdout, or store them in S3 (requires AWS credentials to be setup).")
-<<<<<<< HEAD
-=======
 	flags.StringVar(&spawn.BucketName, "bucket-name", "benchmarks-pilosa", "S3 bucket name to write results to.")
->>>>>>> c571ff10
 	flags.BoolVar(&spawn.CopyBinary, "copy-binary", false, "Build and copy pi binary to agent hosts for executing benchmarks.")
 	flags.StringVar(&spawn.GOOS, "goos", "linux", "Set GOOS for building binary.")
 	flags.StringVar(&spawn.GOARCH, "goarch", "amd64", "Set GOARCH for building binary.")
